--- conflicted
+++ resolved
@@ -10,15 +10,10 @@
 )
 STUB_PATH.rename(BIN_PATH / "Stub")
 
-<<<<<<< HEAD
 # Delete all stubs that aren't for the Python version and app type
 # that we are targeting
 for stub in BIN_PATH.glob("*-Stub-*"):
     stub.unlink()
-=======
-# Delete all remaining stubs
-for stub in BIN_PATH.glob("Stub-*"):
-    os.unlink(stub)
 
 # The codesign utility in recent macOS fails with obscure errors when presented with
 # CRLF line endings, but in some configurations (e.g. global `core.autocrlf=true`)
@@ -31,5 +26,4 @@
 
 INFO_PATH = BIN_PATH.parent / 'Info.plist'
 info_content = INFO_PATH.read_text()
-INFO_PATH.open('w', newline='\n').write(info_content)
->>>>>>> c8d3fefe
+INFO_PATH.open('w', newline='\n').write(info_content)